--- conflicted
+++ resolved
@@ -1,31 +1,23 @@
-Disclaimer: This is a community fork of Crush that adds subscription support for Claude Max and GitHub Copilot. It is an experiment focused on learning. There is no warranty. You must respect the Terms & Conditions of all services, and you are solely responsible for how you use this software.
-
-<<<<<<< HEAD
-Overview
+**⚠️ Community Fork Disclaimer:** This is a community fork of Crush that adds subscription support for Claude Max and GitHub Copilot. It is an experiment focused on learning. There is no warranty. You must respect the Terms & Conditions of all services, and you are solely responsible for how you use this software.
+
+**Overview:**
 - Purpose: Explore subscription-based access for Claude Max and GitHub Copilot within Crush.
 - Scope: Experimental; APIs and behavior may change without notice.
 - Responsibility: Use at your own risk and ensure compliance with provider T&Cs.
-=======
+
+**What Changed:**
+- Added subscription-oriented integrations for Claude Max and GitHub Copilot.
+- Kept core Crush workflows intact while layering optional subscription support.
+
+**Original README:** For the original documentation and setup, see: Readme_OG.md
+
+---
+
 <p align="center">
     <a href="https://stuff.charm.sh/crush/charm-crush.png"><img width="450" alt="Charm Crush Logo" src="https://github.com/user-attachments/assets/adc1a6f4-b284-4603-836c-59038caa2e8b" /></a><br />
     <a href="https://github.com/charmbracelet/crush/releases"><img src="https://img.shields.io/github/release/charmbracelet/crush" alt="Latest Release"></a>
     <a href="https://github.com/charmbracelet/crush/actions"><img src="https://github.com/charmbracelet/crush/actions/workflows/build.yml/badge.svg" alt="Build Status"></a>
 </p>
->>>>>>> 6c990b25
-
-What Changed
-- Added subscription-oriented integrations for Claude Max and GitHub Copilot.
-- Kept core Crush workflows intact while layering optional subscription support.
-
-Original README
-- For the original documentation and setup, see: Readme_OG.md
-
-<<<<<<< HEAD
-Notes
-- Respect provider terms: Anthropic/Claude and GitHub/Copilot terms apply.
-- No warranty: Provided “as is,” with no guarantees.
-- Learning-first: This fork prioritizes experimentation and learning.
-=======
 ## Features
 
 - **Multi-Model:** choose from a wide range of LLMs or add your own via OpenAI- or Anthropic-compatible APIs
@@ -550,14 +542,9 @@
 
 ## A Note on Claude Max and GitHub Copilot
 
-Crush only supports model providers through official, compliant APIs. We do not
-support or endorse any methods that rely on personal Claude Max and GitHub
-Copilot accounts or OAuth workarounds, which violate Anthropic and
-Microsoft’s Terms of Service.
-
-We’re committed to building sustainable, trusted integrations with model
-providers. If you’re a provider interested in working with us,
-[reach out](mailto:vt100@charm.sh).
+**Official Crush Position:** Crush only supports model providers through official, compliant APIs. The official team does not support or endorse any methods that rely on personal Claude Max and GitHub Copilot accounts or OAuth workarounds, which violate Anthropic and Microsoft's Terms of Service.
+
+**Community Fork Addition:** This fork adds experimental subscription support for Claude Max and GitHub Copilot. Use at your own risk and ensure compliance with all provider terms and conditions.
 
 ## Contributing
 
@@ -565,7 +552,7 @@
 
 ## Whatcha think?
 
-We’d love to hear your thoughts on this project. Need help? We gotchu. You can find us on:
+We'd love to hear your thoughts on this project. Need help? We gotchu. You can find us on:
 
 - [Twitter](https://twitter.com/charmcli)
 - [Discord][discord]
@@ -586,5 +573,4 @@
 <a href="https://charm.land/"><img alt="The Charm logo" width="400" src="https://stuff.charm.sh/charm-banner-next.jpg" /></a>
 
 <!--prettier-ignore-->
-Charm热爱开源 • Charm loves open source
->>>>>>> 6c990b25
+Charm热爱开源 • Charm loves open source