**⚠️ Community Fork Disclaimer:** This is a community fork of Crush that adds subscription support for Claude Max and GitHub Copilot. It is an experiment focused on learning. There is no warranty. You must respect the Terms & Conditions of all services, and you are solely responsible for how you use this software.

**Overview:**
- Purpose: Explore subscription-based access for Claude Max and GitHub Copilot within Crush.
- Scope: Experimental; APIs and behavior may change without notice.
- Responsibility: Use at your own risk and ensure compliance with provider T&Cs.

**What Changed:**
- Added subscription-oriented integrations for Claude Max and GitHub Copilot.
- Kept core Crush workflows intact while layering optional subscription support.

**Original README:** For the original documentation and setup, see: Readme_OG.md

---

<p align="center">
    <a href="https://stuff.charm.sh/crush/charm-crush.png"><img width="450" alt="Charm Crush Logo" src="https://github.com/user-attachments/assets/adc1a6f4-b284-4603-836c-59038caa2e8b" /></a><br />
    <a href="https://github.com/charmbracelet/crush/releases"><img src="https://img.shields.io/github/release/charmbracelet/crush" alt="Latest Release"></a>
    <a href="https://github.com/charmbracelet/crush/actions"><img src="https://github.com/charmbracelet/crush/actions/workflows/build.yml/badge.svg" alt="Build Status"></a>
</p>

<p align="center">Your new coding bestie, now available in your favourite terminal.<br />Your tools, your code, and your workflows, wired into your LLM of choice.</p>
<p align="center">你的新编程伙伴，现在就在你最爱的终端中。<br />你的工具、代码和工作流,都与您选择的 LLM 模型紧密相连。</p>

<p align="center"><img width="800" alt="Crush Demo" src="https://github.com/user-attachments/assets/58280caf-851b-470a-b6f7-d5c4ea8a1968" /></p>
## Features

- **Multi-Model:** choose from a wide range of LLMs or add your own via OpenAI- or Anthropic-compatible APIs
- **Flexible:** switch LLMs mid-session while preserving context
- **Session-Based:** maintain multiple work sessions and contexts per project
- **LSP-Enhanced:** Crush uses LSPs for additional context, just like you do
- **Extensible:** add capabilities via MCPs (`http`, `stdio`, and `sse`)
- **Works Everywhere:** first-class support in every terminal on macOS, Linux, Windows (PowerShell and WSL), FreeBSD, OpenBSD, and NetBSD

## Installation

Use a package manager:

```bash
# Homebrew
brew install charmbracelet/tap/crush

# NPM
npm install -g @charmland/crush

# Arch Linux (btw)
yay -S crush-bin

# Nix
nix run github:numtide/nix-ai-tools#crush
```

Windows users:

```bash
# Winget
winget install charmbracelet.crush

# Scoop
scoop bucket add charm https://github.com/charmbracelet/scoop-bucket.git
scoop install crush
```

<details>
<summary><strong>Nix (NUR)</strong></summary>

Crush is available via [NUR](https://github.com/nix-community/NUR) in `nur.repos.charmbracelet.crush`.

You can also try out Crush via `nix-shell`:

```bash
# Add the NUR channel.
nix-channel --add https://github.com/nix-community/NUR/archive/main.tar.gz nur
nix-channel --update

# Get Crush in a Nix shell.
nix-shell -p '(import <nur> { pkgs = import <nixpkgs> {}; }).repos.charmbracelet.crush'
```

### NixOS & Home Manager Module Usage via NUR

Crush provides NixOS and Home Manager modules via NUR.
You can use these modules directly in your flake by importing them from NUR. Since it auto detects whether its a home manager or nixos context you can use the import the exact same way :)

```nix
{
  inputs = {
    nixpkgs.url = "github:NixOS/nixpkgs/nixos-unstable";
    nur.url = "github:nix-community/NUR";
  };

  outputs = { self, nixpkgs, nur, ... }: {
    nixosConfigurations.your-hostname = nixpkgs.lib.nixosSystem {
      system = "x86_64-linux";
      modules = [
        nur.modules.nixos.default
        nur.repos.charmbracelet.modules.crush
        {
          programs.crush = {
            enable = true;
            settings = {
              providers = {
                openai = {
                  id = "openai";
                  name = "OpenAI";
                  base_url = "https://api.openai.com/v1";
                  type = "openai";
                  api_key = "sk-fake123456789abcdef...";
                  models = [
                    {
                      id = "gpt-4";
                      name = "GPT-4";
                    }
                  ];
                };
              };
              lsp = {
                go = { command = "gopls"; enabled = true; };
                nix = { command = "nil"; enabled = true; };
              };
              options = {
                context_paths = [ "/etc/nixos/configuration.nix" ];
                tui = { compact_mode = true; };
                debug = false;
              };
            };
          };
        }
      ];
    };
  };
}
```

</details>

<details>
<summary><strong>Debian/Ubuntu</strong></summary>

```bash
sudo mkdir -p /etc/apt/keyrings
curl -fsSL https://repo.charm.sh/apt/gpg.key | sudo gpg --dearmor -o /etc/apt/keyrings/charm.gpg
echo "deb [signed-by=/etc/apt/keyrings/charm.gpg] https://repo.charm.sh/apt/ * *" | sudo tee /etc/apt/sources.list.d/charm.list
sudo apt update && sudo apt install crush
```

</details>

<details>
<summary><strong>Fedora/RHEL</strong></summary>

```bash
echo '[charm]
name=Charm
baseurl=https://repo.charm.sh/yum/
enabled=1
gpgcheck=1
gpgkey=https://repo.charm.sh/yum/gpg.key' | sudo tee /etc/yum.repos.d/charm.repo
sudo yum install crush
```

</details>

Or, download it:

- [Packages][releases] are available in Debian and RPM formats
- [Binaries][releases] are available for Linux, macOS, Windows, FreeBSD, OpenBSD, and NetBSD

[releases]: https://github.com/charmbracelet/crush/releases

Or just install it with Go:

```
go install github.com/charmbracelet/crush@latest
```

> [!WARNING]
> Productivity may increase when using Crush and you may find yourself nerd
> sniped when first using the application. If the symptoms persist, join the
> [Discord][discord] and nerd snipe the rest of us.

## Getting Started

The quickest way to get started is to grab an API key for your preferred
provider such as Anthropic, OpenAI, Groq, or OpenRouter and just start
Crush. You'll be prompted to enter your API key.

That said, you can also set environment variables for preferred providers.

| Environment Variable        | Provider                                           |
| --------------------------- | -------------------------------------------------- |
| `ANTHROPIC_API_KEY`         | Anthropic                                          |
| `OPENAI_API_KEY`            | OpenAI                                             |
| `OPENROUTER_API_KEY`        | OpenRouter                                         |
| `GEMINI_API_KEY`            | Google Gemini                                      |
| `CEREBRAS_API_KEY`          | Cerebras                                           |
| `HF_TOKEN`                  | Huggingface Inference                              |
| `VERTEXAI_PROJECT`          | Google Cloud VertexAI (Gemini)                     |
| `VERTEXAI_LOCATION`         | Google Cloud VertexAI (Gemini)                     |
| `GROQ_API_KEY`              | Groq                                               |
| `AWS_ACCESS_KEY_ID`         | Amazon Bedrock (Claude)                               |
| `AWS_SECRET_ACCESS_KEY`     | Amazon Bedrock (Claude)                               |
| `AWS_REGION`                | Amazon Bedrock (Claude)                               |
| `AWS_PROFILE`               | Amazon Bedrock (Custom Profile)                       |
| `AWS_BEARER_TOKEN_BEDROCK`  | Amazon Bedrock                                        |
| `AZURE_OPENAI_API_ENDPOINT` | Azure OpenAI models                                |
| `AZURE_OPENAI_API_KEY`      | Azure OpenAI models (optional when using Entra ID) |
| `AZURE_OPENAI_API_VERSION`  | Azure OpenAI models                                |

### By the Way

Is there a provider you’d like to see in Crush? Is there an existing model that needs an update?

Crush’s default model listing is managed in [Catwalk](https://github.com/charmbracelet/catwalk), a community-supported, open source repository of Crush-compatible models, and you’re welcome to contribute.

<a href="https://github.com/charmbracelet/catwalk"><img width="174" height="174" alt="Catwalk Badge" src="https://github.com/user-attachments/assets/95b49515-fe82-4409-b10d-5beb0873787d" /></a>

## Configuration

Crush runs great with no configuration. That said, if you do need or want to
customize Crush, configuration can be added either local to the project itself,
or globally, with the following priority:

1. `.crush.json`
2. `crush.json`
3. `$HOME/.config/crush/crush.json`

Configuration itself is stored as a JSON object:

```json
{
  "this-setting": { "this": "that" },
  "that-setting": ["ceci", "cela"]
}
```

As an additional note, Crush also stores ephemeral data, such as application state, in one additional location:

```bash
# Unix
$HOME/.local/share/crush/crush.json

# Windows
%LOCALAPPDATA%\crush\crush.json
```

### LSPs

Crush can use LSPs for additional context to help inform its decisions, just
like you would. LSPs can be added manually like so:

```json
{
  "$schema": "https://charm.land/crush.json",
  "lsp": {
    "go": {
      "command": "gopls",
      "env": {
        "GOTOOLCHAIN": "go1.24.5"
      }
    },
    "typescript": {
      "command": "typescript-language-server",
      "args": ["--stdio"]
    },
    "nix": {
      "command": "nil"
    }
  }
}
```

### MCPs

Crush also supports Model Context Protocol (MCP) servers through three
transport types: `stdio` for command-line servers, `http` for HTTP endpoints,
and `sse` for Server-Sent Events. Environment variable expansion is supported
using `$(echo $VAR)` syntax.

```json
{
  "$schema": "https://charm.land/crush.json",
  "mcp": {
    "filesystem": {
      "type": "stdio",
      "command": "node",
      "args": ["/path/to/mcp-server.js"],
      "timeout": 120,
      "disabled": false,
      "disabled_tools": ["some-tool-name"],
      "env": {
        "NODE_ENV": "production"
      }
    },
    "github": {
      "type": "http",
      "url": "https://api.githubcopilot.com/mcp/",
      "timeout": 120,
      "disabled": false,
      "disabled_tools": ["create_issue", "create_pull_request"],
      "headers": {
        "Authorization": "Bearer $GH_PAT"
      }
    },
    "streaming-service": {
      "type": "sse",
      "url": "https://example.com/mcp/sse",
      "timeout": 120,
      "disabled": false,
      "headers": {
        "API-Key": "$(echo $API_KEY)"
      }
    }
  }
}
```

### Ignoring Files

Crush respects `.gitignore` files by default, but you can also create a
`.crushignore` file to specify additional files and directories that Crush
should ignore. This is useful for excluding files that you want in version
control but don't want Crush to consider when providing context.

The `.crushignore` file uses the same syntax as `.gitignore` and can be placed
in the root of your project or in subdirectories.

### Allowing Tools

By default, Crush will ask you for permission before running tool calls. If
you'd like, you can allow tools to be executed without prompting you for
permissions. Use this with care.

```json
{
  "$schema": "https://charm.land/crush.json",
  "permissions": {
    "allowed_tools": [
      "view",
      "ls",
      "grep",
      "edit",
      "mcp_context7_get-library-doc"
    ]
  }
}
```

You can also skip all permission prompts entirely by running Crush with the
`--yolo` flag. Be very, very careful with this feature.

### Disabling Built-In Tools

If you'd like to prevent Crush from using certain built-in tools entirely, you
can disable them via the `options.disabled_tools` list. Disabled tools are
completely hidden from the agent.

```json
{
  "$schema": "https://charm.land/crush.json",
  "options": {
    "disabled_tools": [
      "bash",
      "sourcegraph"
    ]
  }
}
```

To disable tools from MCP servers, see the [MCP config section](#mcps).

### Initialization

When you initialize a project, Crush analyzes your codebase and creates
a context file that helps it work more effectively in future sessions.
By default, this file is named `AGENTS.md`, but you can customize the
name and location with the `initialize_as` option:

```json
{
  "$schema": "https://charm.land/crush.json",
  "options": {
    "initialize_as": "AGENTS.md"
  }
}
```

This is useful if you prefer a different naming convention or want to
place the file in a specific directory (e.g., `CRUSH.md` or
`docs/LLMs.md`). Crush will fill the file with project-specific context
like build commands, code patterns, and conventions it discovered during
initialization.

### Attribution Settings

By default, Crush adds attribution information to Git commits and pull requests
it creates. You can customize this behavior with the `attribution` option:

```json
{
  "$schema": "https://charm.land/crush.json",
  "options": {
    "attribution": {
      "trailer_style": "co-authored-by",
      "generated_with": true
    }
  }
}
```

- `trailer_style`: Controls the attribution trailer added to commit messages
  (default: `assisted-by`)
	- `assisted-by`: Adds `Assisted-by: [Model Name] via Crush <crush@charm.land>`
	  (includes the model name)
	- `co-authored-by`: Adds `Co-Authored-By: Crush <crush@charm.land>`
	- `none`: No attribution trailer
- `generated_with`: When true (default), adds `💘 Generated with Crush` line to
  commit messages and PR descriptions

### Custom Providers

Crush supports custom provider configurations for both OpenAI-compatible and
Anthropic-compatible APIs.

> [!NOTE]
> Note that we support two "types" for OpenAI. Make sure to choose the right one
> to ensure the best experience!
> * `openai` should be used when proxying or routing requests through OpenAI.
> * `openai-compat` should be used when using non-OpenAI providers that have OpenAI-compatible APIs.

#### OpenAI-Compatible APIs

Here’s an example configuration for Deepseek, which uses an OpenAI-compatible
API. Don't forget to set `DEEPSEEK_API_KEY` in your environment.

```json
{
  "$schema": "https://charm.land/crush.json",
  "providers": {
    "deepseek": {
      "type": "openai-compat",
      "base_url": "https://api.deepseek.com/v1",
      "api_key": "$DEEPSEEK_API_KEY",
      "models": [
        {
          "id": "deepseek-chat",
          "name": "Deepseek V3",
          "cost_per_1m_in": 0.27,
          "cost_per_1m_out": 1.1,
          "cost_per_1m_in_cached": 0.07,
          "cost_per_1m_out_cached": 1.1,
          "context_window": 64000,
          "default_max_tokens": 5000
        }
      ]
    }
  }
}
```

#### Anthropic-Compatible APIs

Custom Anthropic-compatible providers follow this format:

```json
{
  "$schema": "https://charm.land/crush.json",
  "providers": {
    "custom-anthropic": {
      "type": "anthropic",
      "base_url": "https://api.anthropic.com/v1",
      "api_key": "$ANTHROPIC_API_KEY",
      "extra_headers": {
        "anthropic-version": "2023-06-01"
      },
      "models": [
        {
          "id": "claude-sonnet-4-20250514",
          "name": "Claude Sonnet 4",
          "cost_per_1m_in": 3,
          "cost_per_1m_out": 15,
          "cost_per_1m_in_cached": 3.75,
          "cost_per_1m_out_cached": 0.3,
          "context_window": 200000,
          "default_max_tokens": 50000,
          "can_reason": true,
          "supports_attachments": true
        }
      ]
    }
  }
}
```

### Amazon Bedrock

Crush currently supports running Anthropic models through Bedrock, with caching disabled.

- A Bedrock provider will appear once you have AWS configured, i.e. `aws configure`
- Crush also expects the `AWS_REGION` or `AWS_DEFAULT_REGION` to be set
- To use a specific AWS profile set `AWS_PROFILE` in your environment, i.e. `AWS_PROFILE=myprofile crush`
- Alternatively to `aws configure`, you can also just set `AWS_BEARER_TOKEN_BEDROCK`

### Vertex AI Platform

Vertex AI will appear in the list of available providers when `VERTEXAI_PROJECT` and `VERTEXAI_LOCATION` are set. You will also need to be authenticated:

```bash
gcloud auth application-default login
```

To add specific models to the configuration, configure as such:

```json
{
  "$schema": "https://charm.land/crush.json",
  "providers": {
    "vertexai": {
      "models": [
        {
          "id": "claude-sonnet-4@20250514",
          "name": "VertexAI Sonnet 4",
          "cost_per_1m_in": 3,
          "cost_per_1m_out": 15,
          "cost_per_1m_in_cached": 3.75,
          "cost_per_1m_out_cached": 0.3,
          "context_window": 200000,
          "default_max_tokens": 50000,
          "can_reason": true,
          "supports_attachments": true
        }
      ]
    }
  }
}
```

### Local Models

Local models can also be configured via OpenAI-compatible API. Here are two common examples:

#### Ollama

```json
{
  "providers": {
    "ollama": {
      "name": "Ollama",
      "base_url": "http://localhost:11434/v1/",
      "type": "openai-compat",
      "models": [
        {
          "name": "Qwen 3 30B",
          "id": "qwen3:30b",
          "context_window": 256000,
          "default_max_tokens": 20000
        }
      ]
    }
  }
}
```

#### LM Studio

```json
{
  "providers": {
    "lmstudio": {
      "name": "LM Studio",
      "base_url": "http://localhost:1234/v1/",
      "type": "openai-compat",
      "models": [
        {
          "name": "Qwen 3 30B",
          "id": "qwen/qwen3-30b-a3b-2507",
          "context_window": 256000,
          "default_max_tokens": 20000
        }
      ]
    }
  }
}
```

## Logging

Sometimes you need to look at logs. Luckily, Crush logs all sorts of
stuff. Logs are stored in `./.crush/logs/crush.log` relative to the project.

The CLI also contains some helper commands to make perusing recent logs easier:

```bash
# Print the last 1000 lines
crush logs

# Print the last 500 lines
crush logs --tail 500

# Follow logs in real time
crush logs --follow
```

Want more logging? Run `crush` with the `--debug` flag, or enable it in the
config:

```json
{
  "$schema": "https://charm.land/crush.json",
  "options": {
    "debug": true,
    "debug_lsp": true
  }
}
```

## Provider Auto-Updates

By default, Crush automatically checks for the latest and greatest list of
providers and models from [Catwalk](https://github.com/charmbracelet/catwalk),
the open source Crush provider database. This means that when new providers and
models are available, or when model metadata changes, Crush automatically
updates your local configuration.

### Disabling automatic provider updates

For those with restricted internet access, or those who prefer to work in
air-gapped environments, this might not be want you want, and this feature can
be disabled.

To disable automatic provider updates, set `disable_provider_auto_update` into
your `crush.json` config:

```json
{
  "$schema": "https://charm.land/crush.json",
  "options": {
    "disable_provider_auto_update": true
  }
}
```

Or set the `CRUSH_DISABLE_PROVIDER_AUTO_UPDATE` environment variable:

```bash
export CRUSH_DISABLE_PROVIDER_AUTO_UPDATE=1
```

### Manually updating providers

Manually updating providers is possible with the `crush update-providers`
command:

```bash
# Update providers remotely from Catwalk.
crush update-providers

# Update providers from a custom Catwalk base URL.
crush update-providers https://example.com/

# Update providers from a local file.
crush update-providers /path/to/local-providers.json

# Reset providers to the embedded version, embedded at crush at build time.
crush update-providers embedded

# For more info:
crush update-providers --help
```

## Metrics

Crush records pseudonymous usage metrics (tied to a device-specific hash),
which maintainers rely on to inform development and support priorities. The
metrics include solely usage metadata; prompts and responses are NEVER
collected.

Details on exactly what’s collected are in the source code ([here](https://github.com/charmbracelet/crush/tree/main/internal/event)
and [here](https://github.com/charmbracelet/crush/blob/main/internal/llm/agent/event.go)).

You can opt out of metrics collection at any time by setting the environment
variable by setting the following in your environment:

```bash
export CRUSH_DISABLE_METRICS=1
```

Or by setting the following in your config:

```json
{
  "options": {
    "disable_metrics": true
  }
}
```

Crush also respects the [`DO_NOT_TRACK`](https://consoledonottrack.com)
convention which can be enabled via `export DO_NOT_TRACK=1`.

<<<<<<< HEAD
## A Note on Claude Max and GitHub Copilot

**Official Crush Position:** Crush only supports model providers through official, compliant APIs. The official team does not support or endorse any methods that rely on personal Claude Max and GitHub Copilot accounts or OAuth workarounds, which violate Anthropic and Microsoft's Terms of Service.

**Community Fork Addition:** This fork adds experimental subscription support for Claude Max and GitHub Copilot. Use at your own risk and ensure compliance with all provider terms and conditions.

=======
>>>>>>> dba25e7d
## Contributing

See the [contributing guide](https://github.com/charmbracelet/crush?tab=contributing-ov-file#contributing).

## Whatcha think?

We'd love to hear your thoughts on this project. Need help? We gotchu. You can find us on:

- [Twitter](https://twitter.com/charmcli)
- [Slack](https://charm.land/slack)
- [Discord][discord]
- [The Fediverse](https://mastodon.social/@charmcli)
- [Bluesky](https://bsky.app/profile/charm.land)

[discord]: https://charm.land/discord

## License

[FSL-1.1-MIT](https://github.com/charmbracelet/crush/raw/main/LICENSE.md)

---

Part of [Charm](https://charm.land).

<a href="https://charm.land/"><img alt="The Charm logo" width="400" src="https://stuff.charm.sh/charm-banner-next.jpg" /></a>

<!--prettier-ignore-->
Charm热爱开源 • Charm loves open source<|MERGE_RESOLUTION|>--- conflicted
+++ resolved
@@ -698,15 +698,12 @@
 Crush also respects the [`DO_NOT_TRACK`](https://consoledonottrack.com)
 convention which can be enabled via `export DO_NOT_TRACK=1`.
 
-<<<<<<< HEAD
 ## A Note on Claude Max and GitHub Copilot
 
 **Official Crush Position:** Crush only supports model providers through official, compliant APIs. The official team does not support or endorse any methods that rely on personal Claude Max and GitHub Copilot accounts or OAuth workarounds, which violate Anthropic and Microsoft's Terms of Service.
 
 **Community Fork Addition:** This fork adds experimental subscription support for Claude Max and GitHub Copilot. Use at your own risk and ensure compliance with all provider terms and conditions.
 
-=======
->>>>>>> dba25e7d
 ## Contributing
 
 See the [contributing guide](https://github.com/charmbracelet/crush?tab=contributing-ov-file#contributing).
