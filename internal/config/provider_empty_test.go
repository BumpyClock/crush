--- conflicted
+++ resolved
@@ -28,25 +28,4 @@
 
 	// Check that no cache file was created for empty results
 	require.NoFileExists(t, tmpPath, "Cache file should not exist for empty results")
-<<<<<<< HEAD
-}
-
-func TestProvider_loadProvidersEmptyCache(t *testing.T) {
-	client := &mockProviderClient{shouldFail: false}
-	tmpPath := t.TempDir() + "/providers.json"
-
-	// Create an empty cache file
-	emptyProviders := []catwalk.Provider{}
-	data, err := json.Marshal(emptyProviders)
-	require.NoError(t, err)
-	require.NoError(t, os.WriteFile(tmpPath, data, 0o644))
-
-	// Should refresh and get real providers instead of using empty cache
-	providers, err := loadProviders(false, client, tmpPath)
-	require.NoError(t, err)
-	require.NotNil(t, providers)
-	require.GreaterOrEqual(t, len(providers), 1, "Should have at least Mock provider")
-	require.Equal(t, "Mock", providers[0].Name)
-=======
->>>>>>> dba25e7d
 }