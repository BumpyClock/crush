package config

import (
	"context"
	"encoding/json"
	"errors"
	"os"
	"sync"
	"testing"

	"github.com/charmbracelet/catwalk/pkg/catwalk"
	"github.com/stretchr/testify/require"
)

type mockProviderClient struct {
	shouldFail      bool
	shouldReturnErr error
}

func (m *mockProviderClient) GetProviders(context.Context, string) ([]catwalk.Provider, error) {
	if m.shouldReturnErr != nil {
		return nil, m.shouldReturnErr
	}
	if m.shouldFail {
		return nil, errors.New("failed to load providers")
	}
	return []catwalk.Provider{
		{
			Name: "Mock",
		},
	}, nil
}

func resetProviderState() {
	providerOnce = sync.Once{}
	providerList = nil
	providerErr = nil
}

func TestProvider_loadProvidersNoIssues(t *testing.T) {
	client := &mockProviderClient{shouldFail: false}
	tmpPath := t.TempDir() + "/providers.json"
	providers, err := loadProviders(client, "", tmpPath)
	require.NoError(t, err)
	require.NotNil(t, providers)
	require.GreaterOrEqual(t, len(providers), 1, "Should have at least Mock provider")
	require.Equal(t, "Mock", providers[0].Name, "First provider should be Mock")

	// check if file got saved
	fileInfo, err := os.Stat(tmpPath)
	require.NoError(t, err)
	require.False(t, fileInfo.IsDir(), "Expected a file, not a directory")
}

func TestProvider_DisableAutoUpdate(t *testing.T) {
	t.Setenv("XDG_DATA_HOME", t.TempDir())

	resetProviderState()
	defer resetProviderState()

	cfg := &Config{
		Options: &Options{
			DisableProviderAutoUpdate: true,
		},
	}

	providers, err := Providers(cfg)
	require.NoError(t, err)
	require.NotNil(t, providers)
	require.Greater(t, len(providers), 5, "Expected embedded providers")
}

func TestProvider_WithValidCache(t *testing.T) {
	tmpDir := t.TempDir()
	t.Setenv("XDG_DATA_HOME", tmpDir)

	resetProviderState()
	defer resetProviderState()

	cachePath := tmpDir + "/crush/providers.json"
	require.NoError(t, os.MkdirAll(tmpDir+"/crush", 0o755))
	cachedProviders := []catwalk.Provider{
		{Name: "Cached"},
	}
	data, err := json.Marshal(cachedProviders)
	require.NoError(t, err)
	require.NoError(t, os.WriteFile(cachePath, data, 0o644))

	mockClient := &mockProviderClient{shouldFail: false}

	providers, err := loadProviders(mockClient, "", cachePath)
	require.NoError(t, err)
	require.NotNil(t, providers)
<<<<<<< HEAD
	require.GreaterOrEqual(t, len(providers), 1, "Should have at least OldProvider")
	require.Equal(t, "OldProvider", providers[0].Name, "Expected to keep old provider when loading fails")
=======
	require.Len(t, providers, 1)
	require.Equal(t, "Mock", providers[0].Name, "Expected fresh provider from fetch")
}

func TestProvider_NotModifiedUsesCached(t *testing.T) {
	tmpDir := t.TempDir()
	t.Setenv("XDG_DATA_HOME", tmpDir)

	resetProviderState()
	defer resetProviderState()

	cachePath := tmpDir + "/crush/providers.json"
	require.NoError(t, os.MkdirAll(tmpDir+"/crush", 0o755))
	cachedProviders := []catwalk.Provider{
		{Name: "Cached"},
	}
	data, err := json.Marshal(cachedProviders)
	require.NoError(t, err)
	require.NoError(t, os.WriteFile(cachePath, data, 0o644))

	mockClient := &mockProviderClient{shouldReturnErr: catwalk.ErrNotModified}
	providers, err := loadProviders(mockClient, "", cachePath)
	require.ErrorIs(t, err, catwalk.ErrNotModified)
	require.Nil(t, providers)
}

func TestProvider_EmptyCacheDefaultsToEmbedded(t *testing.T) {
	tmpDir := t.TempDir()
	t.Setenv("XDG_DATA_HOME", tmpDir)

	resetProviderState()
	defer resetProviderState()

	cachePath := tmpDir + "/crush/providers.json"
	require.NoError(t, os.MkdirAll(tmpDir+"/crush", 0o755))
	emptyProviders := []catwalk.Provider{}
	data, err := json.Marshal(emptyProviders)
	require.NoError(t, err)
	require.NoError(t, os.WriteFile(cachePath, data, 0o644))

	cached, _, err := loadProvidersFromCache(cachePath)
	require.NoError(t, err)
	require.Empty(t, cached, "Expected empty cache")
>>>>>>> dba25e7d
}

func TestProvider_loadProvidersWithIssuesAndNoCache(t *testing.T) {
	client := &mockProviderClient{shouldFail: true}
	tmpPath := t.TempDir() + "/providers.json"
	providers, err := loadProviders(client, "", tmpPath)
	require.Error(t, err)
	require.Nil(t, providers, "Expected nil providers when loading fails and no cache exists")
}<|MERGE_RESOLUTION|>--- conflicted
+++ resolved
@@ -91,10 +91,6 @@
 	providers, err := loadProviders(mockClient, "", cachePath)
 	require.NoError(t, err)
 	require.NotNil(t, providers)
-<<<<<<< HEAD
-	require.GreaterOrEqual(t, len(providers), 1, "Should have at least OldProvider")
-	require.Equal(t, "OldProvider", providers[0].Name, "Expected to keep old provider when loading fails")
-=======
 	require.Len(t, providers, 1)
 	require.Equal(t, "Mock", providers[0].Name, "Expected fresh provider from fetch")
 }
@@ -138,7 +134,6 @@
 	cached, _, err := loadProvidersFromCache(cachePath)
 	require.NoError(t, err)
 	require.Empty(t, cached, "Expected empty cache")
->>>>>>> dba25e7d
 }
 
 func TestProvider_loadProvidersWithIssuesAndNoCache(t *testing.T) {
