--- conflicted
+++ resolved
@@ -94,15 +94,12 @@
 }
 
 func loadProviders(client ProviderClient, path string) (providerList []catwalk.Provider, err error) {
-	// Get catwalk providers (existing behavior)
-	var catwalkProviders []catwalk.Provider
-	
 	// if cache is not stale, load from it
-	stale, exists := isCacheStale(path)
+	stale, _ := isCacheStale(path)
 	if !stale {
 		slog.Info("Using cached provider data", "path", path)
-		catwalkProviders, err = loadProvidersFromCache(path)
-		if len(catwalkProviders) > 0 && err == nil {
+		providerList, err = loadProvidersFromCache(path)
+		if len(providerList) > 0 && err == nil {
 			go func() {
 				slog.Info("Updating provider cache in background", "path", path)
 				updated, uerr := client.GetProviders()
@@ -110,35 +107,50 @@
 					_ = saveProvidersInCache(path, updated)
 				}
 			}()
+			
+			// Add OAuth providers to cached list
+			cfg := Get()
+			if cfg != nil {
+				dataDirectory := cfg.Options.DataDirectory
+				oauthProviders := GetOAuthProviders(dataDirectory)
+				
+				// Convert OAuth providers to catwalk.Provider format and add them
+				for _, oauthProvider := range oauthProviders {
+					displayProvider := oauthProvider.ToDisplayProvider()
+					providerList = append(providerList, displayProvider)
+				}
+				
+				slog.Info("Added OAuth providers to provider list", "count", len(oauthProviders))
+			}
+			return
 		}
 	}
-<<<<<<< HEAD
-	
-	// If we don't have cached providers or cache is stale, get live data
-	if len(catwalkProviders) == 0 || stale {
-		slog.Info("Getting live provider data")
-		catwalkProviders, err = client.GetProviders()
-		if len(catwalkProviders) > 0 && err == nil {
-			err = saveProvidersInCache(path, catwalkProviders)
-		} else if exists {
-			// Fallback to cache if live fetch fails
-			catwalkProviders, err = loadProvidersFromCache(path)
-		}
-		
-		if len(catwalkProviders) == 0 && err != nil {
-			err = fmt.Errorf("failed to load providers")
-		}
-=======
 
 	slog.Info("Getting live provider data", "path", path)
 	providerList, err = client.GetProviders()
 	if len(providerList) > 0 && err == nil {
 		err = saveProvidersInCache(path, providerList)
+		
+		// Add OAuth providers to live list
+		cfg := Get()
+		if cfg != nil {
+			dataDirectory := cfg.Options.DataDirectory
+			oauthProviders := GetOAuthProviders(dataDirectory)
+			
+			// Convert OAuth providers to catwalk.Provider format and add them
+			for _, oauthProvider := range oauthProviders {
+				displayProvider := oauthProvider.ToDisplayProvider()
+				providerList = append(providerList, displayProvider)
+			}
+			
+			slog.Info("Added OAuth providers to provider list", "count", len(oauthProviders))
+		}
 		return
->>>>>>> 4d3b1d91
 	}
+	slog.Info("Loading provider data from cache", "path", path)
+	providerList, err = loadProvidersFromCache(path)
 	
-	// Get OAuth providers
+	// Add OAuth providers to fallback cache list
 	cfg := Get()
 	if cfg != nil {
 		dataDirectory := cfg.Options.DataDirectory
@@ -147,19 +159,12 @@
 		// Convert OAuth providers to catwalk.Provider format and add them
 		for _, oauthProvider := range oauthProviders {
 			displayProvider := oauthProvider.ToDisplayProvider()
-			catwalkProviders = append(catwalkProviders, displayProvider)
+			providerList = append(providerList, displayProvider)
 		}
 		
 		slog.Info("Added OAuth providers to provider list", "count", len(oauthProviders))
 	}
-<<<<<<< HEAD
-	
-	return catwalkProviders, err
-=======
-	slog.Info("Loading provider data from cache", "path", path)
-	providerList, err = loadProvidersFromCache(path)
 	return
->>>>>>> 4d3b1d91
 }
 
 func isCacheStale(path string) (stale, exists bool) {
