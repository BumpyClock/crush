--- conflicted
+++ resolved
@@ -257,39 +257,12 @@
 	}
 
 	for _, provider := range priorityProviders {
-		group := m.createProviderGroup(provider, cfg, configured, currentModel, &selectedItemID)
+		group := m.createProviderGroup(provider, cfg, configured, currentModel, &selectedItemID, itemsByKey)
 		groups = append(groups, group)
 	}
 
-<<<<<<< HEAD
 	for _, provider := range regularProviders {
-		group := m.createProviderGroup(provider, cfg, configured, currentModel, &selectedItemID)
-=======
-		section := list.NewItemSection(name)
-		if providerConfigured {
-			section.SetInfo(configured)
-		}
-		group := list.Group[list.CompletionItem[ModelOption]]{
-			Section: section,
-		}
-		for _, model := range displayProvider.Models {
-			modelOption := ModelOption{
-				Provider: displayProvider,
-				Model:    model,
-			}
-			key := modelKey(string(displayProvider.ID), model.ID)
-			item := list.NewCompletionItem(
-				model.Name,
-				modelOption,
-				list.WithCompletionID(key),
-			)
-			itemsByKey[key] = item
-			group.Items = append(group.Items, item)
-			if model.ID == currentModel.Model && string(displayProvider.ID) == currentModel.Provider {
-				selectedItemID = item.ID()
-			}
-		}
->>>>>>> ecb66e83
+		group := m.createProviderGroup(provider, cfg, configured, currentModel, &selectedItemID, itemsByKey)
 		groups = append(groups, group)
 	}
 
@@ -372,7 +345,7 @@
 	return false
 }
 
-func (m *ModelListComponent) createProviderGroup(provider catwalk.Provider, cfg *config.Config, configured string, currentModel config.SelectedModel, selectedItemID *string) list.Group[list.CompletionItem[ModelOption]] {
+func (m *ModelListComponent) createProviderGroup(provider catwalk.Provider, cfg *config.Config, configured string, currentModel config.SelectedModel, selectedItemID *string, itemsByKey map[string]list.CompletionItem[ModelOption]) list.Group[list.CompletionItem[ModelOption]] {
 	name := provider.Name
 	if name == "" {
 		name = string(provider.ID)
@@ -388,14 +361,14 @@
 	}
 
 	for _, model := range provider.Models {
+		key := modelKey(string(provider.ID), model.ID)
 		item := list.NewCompletionItem(model.Name, ModelOption{
 			Provider: provider,
 			Model:    model,
 		},
-			list.WithCompletionID(
-				fmt.Sprintf("%s:%s", provider.ID, model.ID),
-			),
+			list.WithCompletionID(key),
 		)
+		itemsByKey[key] = item
 		group.Items = append(group.Items, item)
 		if model.ID == currentModel.Model && string(provider.ID) == currentModel.Provider {
 			*selectedItemID = item.ID()
