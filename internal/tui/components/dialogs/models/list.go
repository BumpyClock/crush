--- conflicted
+++ resolved
@@ -52,7 +52,7 @@
 	if len(m.providers) == 0 {
 		cfg := config.Get()
 		providers, err := config.Providers(cfg)
-		filteredProviders := []catwalk.Provider{}
+		filteredProviders := make([]catwalk.Provider, 0, len(providers))
 		for _, p := range providers {
 			hasAPIKeyEnv := strings.HasPrefix(p.APIKey, "$")
 			isOAuthProvider := config.IsOAuthProvider(string(p.ID))
@@ -104,7 +104,6 @@
 	m.modelType = modelType
 
 	var groups []list.Group[list.CompletionItem[ModelOption]]
-	// first none section
 	selectedItemID := ""
 
 	cfg := config.Get()
@@ -118,11 +117,36 @@
 	configuredIcon := t.S().Base.Foreground(t.Success).Render(styles.CheckIcon)
 	configured := fmt.Sprintf("%s %s", configuredIcon, t.S().Subtle.Render("Configured"))
 
-	// Create a map to track which providers we've already added
 	addedProviders := make(map[string]bool)
 
-	// First, add any configured providers that are not in the known providers list
-	// These should appear at the top of the list
+	prepareProvider := func(provider catwalk.Provider) catwalk.Provider {
+		displayProvider := provider
+		if providerConfig, providerConfigured := cfg.Providers.Get(string(provider.ID)); providerConfigured {
+			displayProvider.Name = cmp.Or(providerConfig.Name, displayProvider.Name)
+			modelIndex := make(map[string]int, len(displayProvider.Models))
+			for i, model := range displayProvider.Models {
+				modelIndex[model.ID] = i
+			}
+			for _, model := range providerConfig.Models {
+				if model.ID == "" {
+					continue
+				}
+				if idx, ok := modelIndex[model.ID]; ok {
+					if model.Name != "" {
+						displayProvider.Models[idx].Name = model.Name
+					}
+					continue
+				}
+				if model.Name == "" {
+					model.Name = model.ID
+				}
+				displayProvider.Models = append(displayProvider.Models, model)
+				modelIndex[model.ID] = len(displayProvider.Models) - 1
+			}
+		}
+		return displayProvider
+	}
+
 	knownProviders, err := config.Providers(cfg)
 	if err != nil {
 		return util.ReportError(err)
@@ -132,17 +156,14 @@
 			continue
 		}
 
-		// Check if this provider is not in the known providers list
 		if !slices.ContainsFunc(knownProviders, func(p catwalk.Provider) bool { return p.ID == catwalk.InferenceProvider(providerID) }) ||
 			!slices.ContainsFunc(m.providers, func(p catwalk.Provider) bool { return p.ID == catwalk.InferenceProvider(providerID) }) {
-			// Convert config provider to provider.Provider format
 			configProvider := catwalk.Provider{
 				Name:   providerConfig.Name,
 				ID:     catwalk.InferenceProvider(providerID),
 				Models: make([]catwalk.Model, len(providerConfig.Models)),
 			}
 
-			// Convert models
 			for i, model := range providerConfig.Models {
 				configProvider.Models[i] = catwalk.Model{
 					ID:                     model.ID,
@@ -160,7 +181,6 @@
 				}
 			}
 
-			// Add this unknown provider to the list
 			name := configProvider.Name
 			if name == "" {
 				name = string(configProvider.ID)
@@ -191,19 +211,15 @@
 		}
 	}
 
-	// Separate providers into priority and non-priority groups
 	var priorityProviders, regularProviders []catwalk.Provider
 
-	// First, add any OAuth providers that might not be in the known providers list
 	oauthProviders := config.GetOAuthProviders(config.GlobalDataDir())
 	for _, oauthProvider := range oauthProviders {
 		if addedProviders[oauthProvider.ID] {
 			continue
 		}
-
-		// Convert to display provider and add to appropriate group
-		displayProvider := oauthProvider.ToDisplayProvider()
-		if oauthProvider.HasOAuthCredentials() {
+		displayProvider := prepareProvider(oauthProvider.ToDisplayProvider())
+		if m.isProviderPriority(displayProvider, cfg) {
 			priorityProviders = append(priorityProviders, displayProvider)
 		} else {
 			regularProviders = append(regularProviders, displayProvider)
@@ -211,102 +227,36 @@
 		addedProviders[oauthProvider.ID] = true
 	}
 
-	// Then add the known providers from the predefined list
 	for _, provider := range m.providers {
-		// Skip if we already added this provider as an unknown provider or OAuth provider
 		if addedProviders[string(provider.ID)] {
 			continue
 		}
 
-		providerConfig, providerConfigured := cfg.Providers.Get(string(provider.ID))
-		if providerConfigured && providerConfig.Disable {
-			continue
-		}
-
-<<<<<<< HEAD
-		// Sort into priority vs regular based on authentication status
-		if m.isProviderPriority(provider, cfg) {
-			priorityProviders = append(priorityProviders, provider)
+		displayProvider := prepareProvider(provider)
+		if m.isProviderPriority(displayProvider, cfg) {
+			priorityProviders = append(priorityProviders, displayProvider)
 		} else {
-			regularProviders = append(regularProviders, provider)
-=======
-		displayProvider := provider
-		if providerConfigured {
-			displayProvider.Name = cmp.Or(providerConfig.Name, displayProvider.Name)
-			modelIndex := make(map[string]int, len(displayProvider.Models))
-			for i, model := range displayProvider.Models {
-				modelIndex[model.ID] = i
-			}
-			for _, model := range providerConfig.Models {
-				if model.ID == "" {
-					continue
-				}
-				if idx, ok := modelIndex[model.ID]; ok {
-					if model.Name != "" {
-						displayProvider.Models[idx].Name = model.Name
-					}
-					continue
-				}
-				if model.Name == "" {
-					model.Name = model.ID
-				}
-				displayProvider.Models = append(displayProvider.Models, model)
-				modelIndex[model.ID] = len(displayProvider.Models) - 1
-			}
-		}
-
-		name := displayProvider.Name
-		if name == "" {
-			name = string(displayProvider.ID)
->>>>>>> 3f13acdf
-		}
-	}
-
-<<<<<<< HEAD
-	// Add priority providers first
+			regularProviders = append(regularProviders, displayProvider)
+		}
+		addedProviders[string(provider.ID)] = true
+	}
+
 	for _, provider := range priorityProviders {
 		group := m.createProviderGroup(provider, cfg, configured, currentModel, &selectedItemID)
 		groups = append(groups, group)
 	}
 
-	// Then add regular providers
 	for _, provider := range regularProviders {
 		group := m.createProviderGroup(provider, cfg, configured, currentModel, &selectedItemID)
-=======
-		section := list.NewItemSection(name)
-		if providerConfigured {
-			section.SetInfo(configured)
-		}
-		group := list.Group[list.CompletionItem[ModelOption]]{
-			Section: section,
-		}
-		for _, model := range displayProvider.Models {
-			item := list.NewCompletionItem(model.Name, ModelOption{
-				Provider: displayProvider,
-				Model:    model,
-			},
-				list.WithCompletionID(
-					fmt.Sprintf("%s:%s", displayProvider.ID, model.ID),
-				),
-			)
-			group.Items = append(group.Items, item)
-			if model.ID == currentModel.Model && string(displayProvider.ID) == currentModel.Provider {
-				selectedItemID = item.ID()
-			}
-		}
->>>>>>> 3f13acdf
 		groups = append(groups, group)
 	}
 
 	var cmds []tea.Cmd
 
-	cmd := m.list.SetGroups(groups)
-
-	if cmd != nil {
+	if cmd := m.list.SetGroups(groups); cmd != nil {
 		cmds = append(cmds, cmd)
 	}
-	cmd = m.list.SetSelected(selectedItemID)
-	if cmd != nil {
+	if cmd := m.list.SetSelected(selectedItemID); cmd != nil {
 		cmds = append(cmds, cmd)
 	}
 
@@ -322,18 +272,15 @@
 	m.list.SetInputPlaceholder(placeholder)
 }
 
-// isProviderPriority checks if a provider is authenticated/configured and should be prioritized
 func (m *ModelListComponent) isProviderPriority(provider catwalk.Provider, cfg *config.Config) bool {
 	providerID := string(provider.ID)
 
-	// Check if it's an OAuth provider with active credentials
 	if config.IsOAuthProvider(providerID) {
 		if oauthProvider, ok := config.GetOAuthProvider(providerID, config.GlobalDataDir()); ok {
 			return oauthProvider.HasOAuthCredentials()
 		}
 	}
 
-	// Check if it's a regular provider with API key configured
 	if providerConfig, exists := cfg.Providers.Get(providerID); exists {
 		return !providerConfig.Disable && providerConfig.APIKey != ""
 	}
@@ -341,7 +288,6 @@
 	return false
 }
 
-// createProviderGroup creates a list group for a provider with its models
 func (m *ModelListComponent) createProviderGroup(provider catwalk.Provider, cfg *config.Config, configured string, currentModel config.SelectedModel, selectedItemID *string) list.Group[list.CompletionItem[ModelOption]] {
 	name := provider.Name
 	if name == "" {
