--- conflicted
+++ resolved
@@ -50,42 +50,4 @@
 			key.WithKeys("shift+g", "end"),
 		),
 	}
-<<<<<<< HEAD
-}
-
-// KeyBindings implements layout.KeyMapProvider
-func (k KeyMap) KeyBindings() []key.Binding {
-	return []key.Binding{
-		k.Down,
-		k.Up,
-		k.NDown,
-		k.NUp,
-		k.DownOneItem,
-		k.UpOneItem,
-		k.HalfPageDown,
-		k.HalfPageUp,
-		k.Home,
-		k.End,
-	}
-}
-
-// FullHelp implements help.KeyMap.
-func (k KeyMap) FullHelp() [][]key.Binding {
-	m := [][]key.Binding{}
-	slice := k.KeyBindings()
-	for i := 0; i < len(slice); i += 4 {
-		end := min(i+4, len(slice))
-		m = append(m, slice[i:end])
-	}
-	return m
-}
-
-// ShortHelp implements help.KeyMap.
-func (k KeyMap) ShortHelp() []key.Binding {
-	return []key.Binding{
-		k.Up,
-		k.Down,
-	}
-=======
->>>>>>> 5b68d7a4
 }