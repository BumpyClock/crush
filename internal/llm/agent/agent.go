--- conflicted
+++ resolved
@@ -105,37 +105,6 @@
 
 	var agentToolFn func() (tools.BaseTool, error)
 	if agentCfg.ID == "coder" {
-<<<<<<< HEAD
-		// Create all available sub-agents for the coder agent to use
-		subAgents := make(map[string]Service)
-		subAgentConfigs := make(map[string]config.Agent)
-
-		slog.Info("Creating sub-agents for coder", "total_agents", len(cfg.Agents))
-
-		// Add all configured agents as sub-agents (except coder itself to avoid recursion)
-		for name, subAgentCfg := range cfg.Agents {
-			if name == "coder" {
-				continue // Skip coder agent to avoid recursion
-			}
-
-			slog.Info("Creating sub-agent", "name", name, "id", subAgentCfg.ID)
-			subAgent, err := NewAgent(ctx, subAgentCfg, permissions, sessions, messages, history, lspClients)
-			if err != nil {
-				slog.Warn("Failed to create sub-agent", "agent", name, "error", err)
-				continue
-			}
-			subAgents[name] = subAgent
-			subAgentConfigs[name] = subAgentCfg
-			slog.Info("Successfully created sub-agent", "name", name)
-		}
-
-		slog.Info("Created sub-agents", "count", len(subAgents), "names", getSubAgentNames(subAgents))
-
-		// Create the agent tool with all available sub-agents
-		if len(subAgents) > 0 {
-			agentTool = NewAgentTool(subAgents, subAgentConfigs, sessions, messages)
-		}
-=======
 		agentToolFn = func() (tools.BaseTool, error) {
 			taskAgentCfg := config.Get().Agents["task"]
 			if taskAgentCfg.ID == "" {
@@ -147,7 +116,6 @@
 			}
 			return NewAgentTool(taskAgent, sessions, messages), nil
 		}
->>>>>>> 6c990b25
 	}
 
 	providerCfg := config.Get().GetProviderForModel(agentCfg.Model)
@@ -275,12 +243,7 @@
 		}
 
 		if agentCfg.AllowedTools == nil {
-<<<<<<< HEAD
-			slog.Info("Agent has access to all tools", "agent", agentCfg.ID, "tool_count", len(allTools))
-			return allTools
-=======
 			return withCoderTools(allTools)
->>>>>>> 6c990b25
 		}
 
 		var filteredTools []tools.BaseTool
@@ -289,17 +252,7 @@
 				filteredTools = append(filteredTools, tool)
 			}
 		}
-<<<<<<< HEAD
-		slog.Info("Agent tools filtered",
-			"agent", agentCfg.ID,
-			"allowed_tools", agentCfg.AllowedTools,
-			"filtered_count", len(filteredTools),
-			"total_count", len(allTools),
-		)
-		return filteredTools
-=======
 		return withCoderTools(filteredTools)
->>>>>>> 6c990b25
 	}
 
 	return &agent{
@@ -1172,11 +1125,3 @@
 
 	return nil
 }
-
-func getSubAgentNames(agents map[string]Service) []string {
-	var names []string
-	for name := range agents {
-		names = append(names, name)
-	}
-	return names
-}