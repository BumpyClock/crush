{
  "$schema": "https://charm.land/crush.json",
  "lsp": {
<<<<<<< HEAD
    "gopls": {}
  },
  "providers": {}
=======
    "gopls": {
      "options": {
        "gofumpt": true,
        "codelenses": {
          "gc_details": true,
          "generate": true,
          "run_govulncheck": true,
          "test": true,
          "tidy": true,
          "upgrade_dependency": true
        },
        "hints": {
          "assignVariableTypes": true,
          "compositeLiteralFields": true,
          "compositeLiteralTypes": true,
          "constantValues": true,
          "functionTypeParameters": true,
          "parameterNames": true,
          "rangeVariableTypes": true
        },
        "analyses": {
          "nilness": true,
          "unusedparams": true,
          "unusedvariable": true,
          "unusedwrite": true,
          "useany": true
        },
        "staticcheck": true,
        "directoryFilters": [
          "-.git",
          "-node_modules"
        ],
        "semanticTokens": true
      }
    }
  }
>>>>>>> dba25e7d
}<|MERGE_RESOLUTION|>--- conflicted
+++ resolved
@@ -1,11 +1,6 @@
 {
   "$schema": "https://charm.land/crush.json",
   "lsp": {
-<<<<<<< HEAD
-    "gopls": {}
-  },
-  "providers": {}
-=======
     "gopls": {
       "options": {
         "gofumpt": true,
@@ -20,6 +15,7 @@
         "hints": {
           "assignVariableTypes": true,
           "compositeLiteralFields": true,
+          "compositeLiteralTypes": true,
           "compositeLiteralTypes": true,
           "constantValues": true,
           "functionTypeParameters": true,
@@ -42,5 +38,4 @@
       }
     }
   }
->>>>>>> dba25e7d
 }